"""Run OTP4GB-py and produce cost matrices."""
from __future__ import annotations

import argparse
import atexit
import datetime
import logging
import pathlib

from pydantic import dataclasses
import pydantic

from otp4gb.centroids import load_centroids, ZoneCentroidColumns
from otp4gb.config import ASSET_DIR, load_config
from otp4gb.logging import file_handler_factory, get_logger
from otp4gb.otp import Server
from otp4gb.util import Timer
from otp4gb import cost, parameters


logger = get_logger()
logger.setLevel(logging.INFO)

FILENAME_PATTERN = (
    "Buffered{buffer_size}m_IsochroneBy_{mode}_ToWorkplaceZone_"
    "{location_name}_ToArriveBy_{arrival_time:%Y%m%d_%H%M}_"
    "within_{journey_time:_>4n}_mins.geojson"
)


@dataclasses.dataclass
class ProcessArgs:
    """Arguments for process script.

    Attributes
    ----------
    folder : pathlib.Path
        Path to inputs directory.
    save_parameters : bool, default False
        If true saves build parameters and
        exit.
    """

    folder: pydantic.DirectoryPath
    save_parameters: bool = False

    @classmethod
    def parse(cls) -> ProcessArgs:
        """Parse command line arguments."""
        parser = argparse.ArgumentParser(
            description=__doc__, formatter_class=argparse.ArgumentDefaultsHelpFormatter
        )
        parser.add_argument(
            "folder", type=pathlib.Path, help="folder containing config file and inputs"
        )
        parser.add_argument(
            "-p",
            "--save_parameters",
            action="store_true",
            help="save build parameters to JSON lines files and exit",
        )

        parsed_args = parser.parse_args()
        return ProcessArgs(**vars(parsed_args))


def main():
    arguments = ProcessArgs.parse()

    _process_timer = Timer()

    @atexit.register
    def report_time():
        logger.info("Finished in %s", _process_timer)

    log_file = file_handler_factory(
        f"process-{datetime.date.today():%Y%m%d}.log", arguments.folder / "logs"
    )
    logger.addHandler(log_file)

    config = load_config(arguments.folder)

<<<<<<< HEAD
    opt_centroids_path = os.path.join(ASSET_DIR, config.centroids)

    # Start OTP Server
    server = Server(opt_base_folder, hostname=config.hostname, port=config.port)
    if not config.no_server:
=======
    server = Server(arguments.folder)
    if arguments.save_parameters:
        logger.info("Saving OTP request parameters without starting OTP")
    elif not config.no_server:
>>>>>>> b1c31e40
        logger.info("Starting server")
        server.start()

    logger.info("Loading centroids")

    # Check if config.destination_centroids has been supplied
    if config.destination_centroids is None:
        destination_centroids_path = None
        logger.info("No destination centroids detected. Proceeding with %s",
                    config.centroids,
                    )
    else:
        destination_centroids_path = pathlib.Path(ASSET_DIR) / config.destination_centroids

    centroids = load_centroids(
        pathlib.Path(ASSET_DIR) / config.centroids,
        destination_centroids_path,
        # TODO(MB) Read parameters for config to define column names
        zone_columns=ZoneCentroidColumns(),
        extents=config.extents,
    )

    logger.info("Considering %d centroids", len(centroids.origins))

    for time_period in config.time_periods:
        search_window_seconds = None
        if time_period.search_window_minutes is not None:
            search_window_seconds = time_period.search_window_minutes * 60

        travel_datetime = datetime.datetime.combine(
            config.date, time_period.travel_time
        )
        # Assume time is in local timezone
        travel_datetime = travel_datetime.astimezone()
        logger.info(
            "Given date / time is assumed to be in local timezone: %s",
            travel_datetime.tzinfo,
        )

        for modes in config.modes:
            print()  # Empty line space in cmd window
<<<<<<< HEAD
            logger.info(
                "Calculating costs for %s - %s", time_period.name, ", ".join(modes)
            )
            cost_settings = cost.CostSettings(
                server_url="http://" + config.hostname + ":" + str(config.port),
=======
            cost_settings = parameters.CostSettings(
                server_url="http://localhost:8080",
>>>>>>> b1c31e40
                modes=modes,
                datetime=travel_datetime,
                arrive_by=True,
                search_window_seconds=search_window_seconds,
                max_walk_distance=config.max_walk_distance,
                crowfly_max_distance=config.crowfly_max_distance,
            )

            if arguments.save_parameters:
                logger.info(
                    "Building parameters for %s - %s",
                    time_period.name,
                    ", ".join(modes),
                )

                parameters_path = arguments.folder / (
                    f"parameters/{time_period.name}_{'_'.join(modes)}"
                    f"_parameters_{travel_datetime:%Y%m%dT%H%M}.csv"
                )
                parameters_path.parent.mkdir(exist_ok=True)

                parameters.save_calculation_parameters(
                    zones=centroids,
                    settings=cost_settings,
                    output_file=parameters_path,
                    ruc_lookup=config.ruc_lookup,
                    irrelevant_destinations=config.irrelevant_destinations,
                )
                continue

            logger.info(
                "Calculating costs for %s - %s", time_period.name, ", ".join(modes)
            )
            matrix_path = arguments.folder / (
                f"costs/{time_period.name}/"
                f"{'_'.join(modes)}_costs_{travel_datetime:%Y%m%dT%H%M}.csv"
            )
            matrix_path.parent.mkdir(exist_ok=True, parents=True)

            #TODO: Add requested trips here
            jobs = parameters.build_calculation_parameters(
                zones=centroids,
                settings=cost_settings,
                ruc_lookup=config.ruc_lookup,
                irrelevant_destinations=config.irrelevant_destinations,
            )

            cost.build_cost_matrix(
                jobs=jobs,
                matrix_file=matrix_path,
                generalised_cost_parameters=config.generalised_cost_factors,
                aggregation_method=config.iterinary_aggregation_method,
                workers=config.number_of_threads,
            )

    # Stop OTP Server
    server.stop()


if __name__ == "__main__":
    main()<|MERGE_RESOLUTION|>--- conflicted
+++ resolved
@@ -80,18 +80,11 @@
 
     config = load_config(arguments.folder)
 
-<<<<<<< HEAD
-    opt_centroids_path = os.path.join(ASSET_DIR, config.centroids)
-
     # Start OTP Server
     server = Server(opt_base_folder, hostname=config.hostname, port=config.port)
-    if not config.no_server:
-=======
-    server = Server(arguments.folder)
     if arguments.save_parameters:
         logger.info("Saving OTP request parameters without starting OTP")
     elif not config.no_server:
->>>>>>> b1c31e40
         logger.info("Starting server")
         server.start()
 
@@ -133,16 +126,11 @@
 
         for modes in config.modes:
             print()  # Empty line space in cmd window
-<<<<<<< HEAD
             logger.info(
                 "Calculating costs for %s - %s", time_period.name, ", ".join(modes)
             )
             cost_settings = cost.CostSettings(
                 server_url="http://" + config.hostname + ":" + str(config.port),
-=======
-            cost_settings = parameters.CostSettings(
-                server_url="http://localhost:8080",
->>>>>>> b1c31e40
                 modes=modes,
                 datetime=travel_datetime,
                 arrive_by=True,
